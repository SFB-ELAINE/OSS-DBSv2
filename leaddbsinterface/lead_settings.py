--- conflicted
+++ resolved
@@ -186,11 +186,7 @@
             "FailFlag": side,
             "TemplateSpace": self.get_est_in_temp(),
             "Solver": {},
-<<<<<<< HEAD
-            "FEMOrder": 2,  # 2nd order is enough for stim volumes
-=======
             "FEMOrder": 2 + int(self.get_calc_axon_act()),  # 2nd order is enough for stim volumes
->>>>>>> 2e457517
         }
 
         # use actual signal parameters for PAM
@@ -603,13 +599,9 @@
             "DIXI D08-05AM": "DixiSEEG5",
             "DIXI D08-08AM": "DixiSEEG8",
             "DIXI D08-10AM": "DixiSEEG10",
-<<<<<<< HEAD
-            "DIXI D08-15AM": "DixiSEEG15",
-=======
             "DIXI D08-12AM": "DixiSEEG12",
             "DIXI D08-15AM": "DixiSEEG15",
             "DIXI D08-18AM": "DixiSEEG18"
->>>>>>> 2e457517
         }
 
         for lead in electrode_names.keys():
