--- conflicted
+++ resolved
@@ -183,11 +183,7 @@
                 },
             },
             "StimulationSignal": {"CurrentControlled": current_controlled},
-<<<<<<< HEAD
             "CalcAxonActivation": bool(self.get_calc_axon_act()),
-=======
-            "CalcAxonActivation": int(self.get_calc_axon_act()),
->>>>>>> a1727b0b
             "ActivationThresholdVTA": float(self.get_act_thresh_vta()[hemis_idx]),
             "OutputPath": os.path.join(output_path, HEMIS_OUTPUT_PATHS[hemis_idx]),
             "FailFlag": side,
