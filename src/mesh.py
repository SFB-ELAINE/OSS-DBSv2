--- conflicted
+++ resolved
@@ -2,11 +2,6 @@
 from src.geometry import SimpleGeometry
 import ngsolve
 import numpy as np
-<<<<<<< HEAD
-from ngsolve import Draw
-
-=======
->>>>>>> d92cdb66
 
 
 class Mesh:
@@ -83,7 +78,6 @@
         vertices = np.array([self.__mesh[v].point 
                              for element in self.__mesh.Elements()
                              for v in element.vertices]).reshape(shape)
-<<<<<<< HEAD
 
         distance = np.sum((vertices - point) ** 2, axis=2)
         return list(np.any(distance <= r ** 2, axis=1))
@@ -96,19 +90,8 @@
         
         cf = ngsolve.VoxelCoefficient(start=(0,0,0), end=(1,1,1), values=data, linear=False)
 
-        Draw(cf, self.__mesh, 'foo')
-
-
         volumes = ngsolve.Integrate(cf=cf, 
                                     mesh=self.__mesh,
                                     element_wise=True).NumPy()
         print(volumes)
  
-=======
-        distance = np.sum((vertices - point) ** 2, axis=2)
-        return np.any(np.sum(distance, axis=2) <= r ** 2, axis=1)
-        
-                            
->>>>>>> d92cdb66
-
-                    
