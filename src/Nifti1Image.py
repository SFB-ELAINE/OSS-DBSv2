import nibabel
import numpy as np


class Nifti1Image:

    __VOXEL_DIMENSION = 3

    def __init__(self, file_path) -> None:
        self.__image = self.__load_image(file_path)

    def data_file(self) -> np.memmap:
        return self.__image.get_fdata()

    def bounding_box(self) -> np.ndarray:
        starts = np.array([self.__image.header['qoffset_x'],
                            self.__image.header['qoffset_y'],
                            self.__image.header['qoffset_z']])
        ends = starts + np.multiply(self.__xyz_shape(), self.__xyz_dimension())
        return np.array([starts, ends]) * self.__scaling()

    def header(self) -> nibabel.nifti1.Nifti1Header:
        return self.__image.header

<<<<<<< HEAD
    def values_at(self, positions: list) -> list[Any]:
=======
    def values_at(self, positions: list) -> list:
>>>>>>> d92cdb66
        shape = (len(positions), 1, 1, 1, self.__VOXEL_DIMENSION)
        positions_reshaped = np.array(positions).reshape(shape) 
        lower_limits = self.__voxel_positions()
        upper_limits = lower_limits + self.__xyz_dimension()

        is_above = np.all(lower_limits <= positions_reshaped, axis=4)
        is_below = np.all(positions_reshaped < upper_limits, axis=4)

        return [self.data_file()[inside][0]
                for inside in np.logical_and(is_above, is_below)]

    @staticmethod
    def __load_image(file_path):
        try: 
            return nibabel.load(file_path)
        except FileNotFoundError:
            raise IOError('File Not Found.')

    def __scaling(self) -> float:
        xyz_unit = self.__image.header.get_xyzt_units()[0]
        return {'unknown': 1.0, 
                'meter': 1000.0, 
                'mm': 1.0, 
                'micron': 0.001}[xyz_unit]

    def __voxel_positions(self) -> np.ndarray:
        x_max, y_max, z_max = self.__xyz_shape()
        shape = (x_max, y_max, z_max,self.__VOXEL_DIMENSION)
        coordinates = np.array([(x,y,z) for x in range(x_max)
                                        for y in range(y_max) 
                                        for z in range(z_max)]).reshape(shape)
        return coordinates * self.__xyz_dimension()

<<<<<<< HEAD
    def __xyz_dimension(self) -> tuple[int]:
=======
    def __xyz_dimension(self) -> tuple:
>>>>>>> d92cdb66
        return self.__image.header.get_zooms()[:self.__VOXEL_DIMENSION]

    def __xyz_shape(self):
        return self.__image.header.get_data_shape()[:self.__VOXEL_DIMENSION]<|MERGE_RESOLUTION|>--- conflicted
+++ resolved
@@ -1,5 +1,6 @@
 import nibabel
 import numpy as np
+from typing import Any
 
 
 class Nifti1Image:
@@ -22,11 +23,8 @@
     def header(self) -> nibabel.nifti1.Nifti1Header:
         return self.__image.header
 
-<<<<<<< HEAD
     def values_at(self, positions: list) -> list[Any]:
-=======
-    def values_at(self, positions: list) -> list:
->>>>>>> d92cdb66
+
         shape = (len(positions), 1, 1, 1, self.__VOXEL_DIMENSION)
         positions_reshaped = np.array(positions).reshape(shape) 
         lower_limits = self.__voxel_positions()
@@ -60,11 +58,7 @@
                                         for z in range(z_max)]).reshape(shape)
         return coordinates * self.__xyz_dimension()
 
-<<<<<<< HEAD
-    def __xyz_dimension(self) -> tuple[int]:
-=======
     def __xyz_dimension(self) -> tuple:
->>>>>>> d92cdb66
         return self.__image.header.get_zooms()[:self.__VOXEL_DIMENSION]
 
     def __xyz_shape(self):
