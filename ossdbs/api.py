--- conflicted
+++ resolved
@@ -427,16 +427,7 @@
         signal = generate_signal(settings)
         cutoff_frequency = signal_settings["CutoffFrequency"]
         base_frequency = signal.frequency
-<<<<<<< HEAD
         fft_frequencies, fft_coefficients, signal_length = signal.get_fft_spectrum(cutoff_frequency)
-=======
-        fft_frequencies, fft_coefficients = signal.get_fft_spectrum(cutoff_frequency)
-        signal_length = len(fft_coefficients)
-        frequencies, fourier_coefficients = get_positive_frequencies(
-            fft_frequencies, fft_coefficients
-        )
->>>>>>> e9137b02
-
     frequency_domain_signal = FrequencyDomainSignal(
         frequencies=fft_frequencies,
         amplitudes=fft_coefficients,
