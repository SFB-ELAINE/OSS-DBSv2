from ossdbs.electrodes import (ELECTRODES,
                               ELECTRODE_MODELS,
                               ELECTRODE_PARAMETERS)
from ossdbs.dielectric_model import (dielectric_models,
                                     dielectric_model_parameters,
                                     default_dielectric_parameters)
from ossdbs.model_geometry import (BoundingBox,
                                   ModelGeometry,
                                   BrainGeometry)
from ossdbs.fem import (SOLVERS,
                        PRECONDITIONERS,
                        Mesh
                        )
from ossdbs.stimulation_signals import (TimeDomainSignal,
                                        FrequencyDomainSignal,
                                        RectangleSignal,
                                        TrapezoidSignal,
                                        TriangleSignal)
from ossdbs.point_analysis import (PointModel,
                                   Pathway,
                                   Lattice,
                                   VoxelLattice)
from ossdbs.fem import (VolumeConductor,
                        VolumeConductorNonFloating,
                        VolumeConductorFloating,
                        VolumeConductorFloatingImpedance)
from ossdbs.utils.vtk_export import FieldSolution
from ossdbs.leaddbs_interface.lead_settings import LeadSettings

from ossdbs.leaddbs_interface.imp_coord import imp_coord
from ossdbs.utils.nifti1image import MagneticResonanceImage
import os

import numpy as np
import logging
import pandas as pd
import h5py

_logger = logging.getLogger(__name__)


def create_bounding_box(box_parameters: dict) -> BoundingBox:
    input_s = box_parameters['Dimension']
    input_c = box_parameters['Center']
    shape = (input_s['x[mm]'], input_s['y[mm]'], input_s['z[mm]'])
    center = (input_c['x[mm]'], input_c['y[mm]'], input_c['z[mm]'])
    start = center - np.divide(shape, 2)
    end = start + shape
    return BoundingBox(tuple(start), tuple(end))


def generate_electrodes(settings: dict):
    """Generate OCC electrode models

    Notes
    -----
    """
    _logger.info("Generate electrode geometries")
    electrodes = []
    for electrode_parameters in settings["Electrodes"]:
        name = electrode_parameters["Name"]
        direction = (electrode_parameters["Direction"]["x[mm]"],
                     electrode_parameters["Direction"]["y[mm]"],
                     electrode_parameters["Direction"]["z[mm]"])
        rotation = electrode_parameters["Rotation[Degrees]"]
        position = (electrode_parameters["TipPosition"]["x[mm]"],
                    electrode_parameters["TipPosition"]["y[mm]"],
                    electrode_parameters["TipPosition"]["z[mm]"])

        # Implemented custom electrodes without using custom_electrodes.py
        if "Custom" in name:
            electrode_model = ELECTRODE_MODELS[name]
            parameter_class = ELECTRODE_PARAMETERS[electrode_model.__name__]
            custom_list = electrode_parameters["CustomParameters"]
            electrode = electrode_model(parameters=parameter_class(**custom_list),
                                        direction=direction,
                                        position=position,
                                        rotation=rotation)

        else:
            electrode_type = ELECTRODES[name]
            electrode = electrode_type(direction=direction,
                                       position=position,
                                       rotation=rotation)

        if "EncapsulationLayer" in electrode_parameters:
            electrode.encapsulation_thickness = electrode_parameters["EncapsulationLayer"]["Thickness[mm]"]
        electrodes.append(electrode)
    return electrodes


def prepare_dielectric_properties(settings: dict) -> dict:
    """Return dictionary with dielectric properties for each tissue

    """
    _logger.info("Prepare dielectric model")
    dielectric_settings = settings["DielectricModel"]
    model_type = dielectric_settings['Type']
    custom_parameters = dielectric_settings['CustomParameters']

    # create empty dict for collection of dielectric models
    dielectric_properties = {}
    dielectric_model = dielectric_models[model_type]
    parameter_template = dielectric_model_parameters[model_type]
    default_parameters = default_dielectric_parameters[model_type]
    for material in settings["MaterialDistribution"]["MRIMapping"]:
        if custom_parameters is not None:
            model_parameters = parameter_template(**custom_parameters[material])
        else:
            model_parameters = default_parameters[material]
        dielectric_properties[material] = dielectric_model(model_parameters)
    return dielectric_properties


def generate_brain_model(settings):
    """Generate OCC brain model

    Notes
    -----

    TODO type checking

    """
    brain_region_parameters = settings['BrainRegion']
    brain_shape = brain_region_parameters["Shape"]
    brain_region = create_bounding_box(brain_region_parameters)
    brain_model = BrainGeometry(brain_shape, brain_region)
    return brain_model


def generate_model_geometry(settings):
    brain = generate_brain_model(settings)
    electrodes = generate_electrodes(settings)
    model_geometry = ModelGeometry(brain, electrodes)
    return model_geometry


def set_contact_and_encapsulation_layer_properties(settings, model_geometry):
    _logger.info("Set values on contacts and encapsulation layers")
    electrode_settings = settings["Electrodes"]
    offset = 0
    for idx, new_parameters in enumerate(electrode_settings):
        _logger.debug("Update Electrode {} with settings {}".format(idx, new_parameters))
        if "Contacts" in new_parameters:
            for contact_info in new_parameters["Contacts"]:
                contact_idx = offset + contact_info["Contact_ID"]
                # contacts are zero-indexed in the model_geometry
                model_geometry.update_contact(contact_idx - 1, contact_info)
            offset += model_geometry.electrodes[idx].n_contacts
        if "EncapsulationLayer" in new_parameters:
            # encapsulation layer is one-indexed in the model_geometry
            _logger.debug("Updating encapsulation layer {}".format(idx + 1))
            encap_idx = model_geometry.get_encapsulation_layer_index("EncapsulationLayer_{}".format(idx + 1))
            _logger.debug("Encapsulation layer has index {}".format(encap_idx))
            if encap_idx != -1:
                _logger.info("Updating encapsulation layer properties")
                model_geometry.update_encapsulation_layer(encap_idx, new_parameters["EncapsulationLayer"])
    if "Surfaces" in settings:
        for surface in settings["Surfaces"]:
            idx = model_geometry.get_contact_index(surface["Name"])
            if idx == -1:
                raise ValueError("Surface {} not part of the geometry".format(surface["Name"]))
            model_geometry.update_contact(idx, surface)


def set_custom_mesh_sizes(settings, model_geometry):
    model_geometry.set_mesh_sizes(settings["Mesh"]["MeshSize"])


def generate_mesh(settings):
    """

    Notes
    -----

    Attention! This mesh is not yet curved!
    """
    model_geometry = generate_model_geometry(settings)
    set_contact_and_encapsulation_layer_properties(settings, model_geometry)
    if "MeshSize" in settings["Mesh"]:
        set_custom_mesh_sizes(settings, model_geometry)

    mesh_settings = settings["Mesh"]
    mesh_order = 1

    mesh = Mesh(model_geometry.geometry, mesh_order)
    if mesh_settings["LoadMesh"]:
        mesh.load_mesh(mesh_settings["LoadPath"])
        return mesh

    if 'MeshingHypothesis' in mesh_settings:
        mesh_hypothesis = mesh_settings['MeshingHypothesis']
    else:
        mesh_hypothesis = {"Type": "Default"}
    mesh.generate_mesh(mesh_hypothesis)
    if mesh_settings["SaveMesh"]:
        mesh.save(mesh_settings["SavePath"])
    return mesh


def prepare_solver(settings):
    _logger.info("Preparing solver")
    parameters = settings["Solver"]
    solver_type = parameters['Type']
    solver = SOLVERS[solver_type]
    preconditioner = PRECONDITIONERS[parameters['Preconditioner']]

    return solver(precond_par=preconditioner,
                  printrates=parameters['PrintRates'],
                  maxsteps=parameters['MaximumSteps'],
                  precision=parameters['Precision'])


def generate_neuron_grid(settings: dict) -> PointModel:
    if settings["PointModel"]['Pathway']['Active']:
        file_name = settings["PointModel"]['Pathway']['FileName']
        return Pathway(file_name)
    elif settings["PointModel"]['Lattice']['Active']:
        shape_par = settings["PointModel"]['Lattice']['Shape']
        shape = shape_par['x'], shape_par['y'], shape_par['z']
        center_par = settings["PointModel"]['Lattice']['Center']
        center = center_par['x[mm]'], center_par['y[mm]'], center_par['z[mm]']
        dir_par = settings["PointModel"]['Lattice']['Direction']
        direction = dir_par['x[mm]'], dir_par['y[mm]'], dir_par['z[mm]']
        distance = settings["PointModel"]['Lattice']['PointDistance[mm]']

        return Lattice(shape=shape,
                       center=center,
                       distance=distance,
                       direction=direction)
    else:
        imp = imp_coord(settings)
        affine = MagneticResonanceImage(
            os.path.join(os.environ['STIMFOLDER'], settings['MaterialDistribution']['MRIPath'])).affine
        shape_par = settings["PointModel"]['VoxelLattice']['Shape']
        shape = np.array([shape_par['x'], shape_par['y'], shape_par['z']])

        return VoxelLattice(imp, affine, shape)

def filter_grid_points(electrodes, mesh, points, material_distribution):
    # TODO locations of points in relation to tissue. needs to be reworked
    raise NotImplementedError("Grid points cannot yet be analysed w.r.t. the brain tissues")


def generate_meshsize_file_from_neuron_grid():
    pass


def generate_signal(settings) -> TimeDomainSignal:
    signal_settings = settings['StimulationSignal']
    signal_type = signal_settings["Type"]
    if signal_type == "Rectangle":
        signal = RectangleSignal(
            signal_settings['Frequency[Hz]'],
            signal_settings['PulseWidth[us]'],
            signal_settings['InterPulseWidth[us]'],
            signal_settings['CounterPulseWidth[us]'])
    elif signal_type == "Triangle":
        signal = TriangleSignal(
            signal_settings['Frequency[Hz]'],
            signal_settings['PulseWidth[us]'],
            signal_settings['InterPulseWidth[us]'],
            signal_settings['CounterPulseWidth[us]'])
    elif signal_type == "Trapezoid":
        signal = TrapezoidSignal(
            signal_settings['Frequency[Hz]'],
            signal_settings['PulseWidth[us]'],
            signal_settings['InterPulseWidth[us]'],
            signal_settings['CounterPulseWidth[us]'],
            signal_settings['PulseTopWidth[us]'])
    return signal


def prepare_volume_conductor_model(settings, model_geometry, conductivity, solver) -> VolumeConductor:
    _logger.info("Generate volume conductor model")
    order = settings["FEMOrder"]

    mesh_parameters = settings["Mesh"]
    floating_mode = model_geometry.get_floating_mode()
    frequency_domain_signal = prepare_stimulation_signal(settings)
    if floating_mode == "Floating":
        return VolumeConductorFloating(model_geometry,
                                       conductivity,
                                       solver,
                                       order,
                                       mesh_parameters,
                                       frequency_domain_signal)

    elif floating_mode == "FloatingImpedance":
        return VolumeConductorFloatingImpedance(model_geometry,
                                                conductivity,
                                                solver,
                                                order,
                                                mesh_parameters,
                                                frequency_domain_signal)

    return VolumeConductorNonFloating(model_geometry,
                                      conductivity,
                                      solver,
                                      order,
                                      mesh_parameters,
                                      frequency_domain_signal)


def prepare_stimulation_signal(settings) -> FrequencyDomainSignal:
    signal_settings = settings['StimulationSignal']
    signal_type = signal_settings["Type"]
    current_controlled = signal_settings["CurrentControlled"]
    if signal_type == "Multisine":
        frequencies = signal_settings["ListOfFrequencies"]
        fourier_coefficients = np.ones(len(frequencies))
    else:
        spectrum_mode = signal_settings["SpectrumMode"]
        signal = generate_signal(settings)
        cutoff_frequency = signal_settings["CutoffFrequency"]

        if spectrum_mode == "OctaveBand":
            # TODO add cutoff?!
            frequencies, fourier_coefficients = signal.get_octave_band_spectrum(cutoff_frequency)
        elif spectrum_mode == "Truncation":
            frequencies, fourier_coefficients = signal.get_truncated_spectrum(cutoff_frequency)
        else:
            frequencies, fourier_coefficients = signal.get_frequencies_and_fourier_coefficients(cutoff_frequency)
    frequency_domain_signal = FrequencyDomainSignal(frequencies=frequencies,
                                                    amplitudes=fourier_coefficients,
                                                    current_controlled=current_controlled)
    return frequency_domain_signal


def run_volume_conductor_model(settings, volume_conductor):
    """TODO document


    Notes
    -----

    Run at all frequencies.
    If the mode is multisine, a provided list of frequencies is used.
    """
    _logger.info("Run volume conductor model")
    compute_impedance = False
    if "ComputeImpedance" in settings:
        if settings["ComputeImpedance"]:
            _logger.info("Will compute impedance at each frequency")
            compute_impedance = True

    # TODO WIP: integrate point analysis, default return is None
    lattice = create_point_analysis(settings)
    volume_conductor.run_full_analysis(compute_impedance, lattice=lattice)
    # save impedance
    if "ComputeImpedance" in settings:
        if settings["ComputeImpedance"]:
            _logger.info("Saving impedance")
            df = pd.DataFrame({"freq": volume_conductor.signal.frequencies,
                               "real": volume_conductor.impedances.real,
                               "imag": volume_conductor.impedances.imag})
            df.to_csv(os.path.join(os.environ["STIMFOLDER"], settings["OutputPath"], "impedance.csv"), index=False)

    if "ExportVTK" in settings:
        if settings["ExportVTK"]:
<<<<<<< HEAD
            ngmesh = volume_conductor.mesh.ngsolvemesh
            # TODO check at which freq it saves results
            FieldSolution(volume_conductor.potential,
                          "potential",
                          ngmesh,
                          volume_conductor.is_complex).save(os.path.join(os.environ["STIMFOLDER"],"potential"))

            FieldSolution(volume_conductor.electric_field,
                          "E-field",
                          ngmesh,
                          volume_conductor.is_complex).save(os.path.join(os.environ["STIMFOLDER"],"E-field"))

            FieldSolution(volume_conductor.conductivity,
                          "conductivity",
                          ngmesh,
                          volume_conductor.is_complex).save(os.path.join(os.environ["STIMFOLDER"],"conductivity"))

            FieldSolution(volume_conductor.conductivity_cf.material_distribution(volume_conductor.mesh),
                          "material",
                          ngmesh,
                          False).save(os.path.join(os.environ["STIMFOLDER"],"material"))
=======
            u = FieldSolution(volume_conductor.potential, "potential",
                              volume_conductor.mesh.ngsolvemesh, False)
            u.save("test_potenital")

>>>>>>> feaeae57
    if compute_impedance:
        return volume_conductor.impedances


<<<<<<< HEAD
def load_from_lead_mat(filename, hemi_idx):
    """Convert Lead-DBS input (stored in oss-dbs_parameters.mat) to OSS-DBS v2 format

    """
    ls = LeadSettings(filename)
    return ls.make_oss_settings(hemis_idx=int(hemi_idx))
=======
# TODO WIP
def create_point_analysis(settings):
    """Run a postprocessing analysis on the VCM

    Notes
    -----

    Current plan:
    1. Create points where the potential and electric field
       shall be evaluated.
    2. Integrate these points into the VCM: run_full_analysis
       of the volume_conductor_model has an argument lattice.
    3. Write separate function to load results and estimate VTA / PAM
    """
    # decide on a mode for the analysis, to be discussed!
    mode = None
    if 'Points' in settings:
        mode = "Lead-DBS"
        _logger.info("Use Lead-DBS model for postprocessing")
    # TODO define mode with lattice model or pathway model
    # interaction with Lead-DBS
    if mode == "Lead-DBS":
        with h5py.File(settings['Points'], "r") as file:
            points = [np.array(file[key]) for key in file.keys()]
        return np.concatenate(points, axis=0)
    # TODO create lattice / pathway model from input file

    return None
>>>>>>> feaeae57
<|MERGE_RESOLUTION|>--- conflicted
+++ resolved
@@ -29,7 +29,6 @@
 
 from ossdbs.leaddbs_interface.imp_coord import imp_coord
 from ossdbs.utils.nifti1image import MagneticResonanceImage
-import os
 
 import numpy as np
 import logging
@@ -230,12 +229,12 @@
                        direction=direction)
     else:
         imp = imp_coord(settings)
-        affine = MagneticResonanceImage(
-            os.path.join(os.environ['STIMFOLDER'], settings['MaterialDistribution']['MRIPath'])).affine
+        affine = MagneticResonanceImage(settings['MaterialDistribution']['MRIPath']).affine
         shape_par = settings["PointModel"]['VoxelLattice']['Shape']
         shape = np.array([shape_par['x'], shape_par['y'], shape_par['z']])
 
         return VoxelLattice(imp, affine, shape)
+
 
 def filter_grid_points(electrodes, mesh, points, material_distribution):
     # TODO locations of points in relation to tissue. needs to be reworked
@@ -354,50 +353,42 @@
             df = pd.DataFrame({"freq": volume_conductor.signal.frequencies,
                                "real": volume_conductor.impedances.real,
                                "imag": volume_conductor.impedances.imag})
-            df.to_csv(os.path.join(os.environ["STIMFOLDER"], settings["OutputPath"], "impedance.csv"), index=False)
+            df.to_csv(settings["OutputPath"] + "/impedance.csv", index=False)
 
     if "ExportVTK" in settings:
         if settings["ExportVTK"]:
-<<<<<<< HEAD
             ngmesh = volume_conductor.mesh.ngsolvemesh
             # TODO check at which freq it saves results
             FieldSolution(volume_conductor.potential,
                           "potential",
                           ngmesh,
-                          volume_conductor.is_complex).save(os.path.join(os.environ["STIMFOLDER"],"potential"))
-
+                          volume_conductor.is_complex).save("potential")
             FieldSolution(volume_conductor.electric_field,
                           "E-field",
                           ngmesh,
-                          volume_conductor.is_complex).save(os.path.join(os.environ["STIMFOLDER"],"E-field"))
+                          volume_conductor.is_complex).save("E-field")
 
             FieldSolution(volume_conductor.conductivity,
                           "conductivity",
                           ngmesh,
-                          volume_conductor.is_complex).save(os.path.join(os.environ["STIMFOLDER"],"conductivity"))
+                          volume_conductor.is_complex).save("conductivity")
 
             FieldSolution(volume_conductor.conductivity_cf.material_distribution(volume_conductor.mesh),
                           "material",
                           ngmesh,
-                          False).save(os.path.join(os.environ["STIMFOLDER"],"material"))
-=======
-            u = FieldSolution(volume_conductor.potential, "potential",
-                              volume_conductor.mesh.ngsolvemesh, False)
-            u.save("test_potenital")
-
->>>>>>> feaeae57
+                          False).save("material")
     if compute_impedance:
         return volume_conductor.impedances
 
 
-<<<<<<< HEAD
 def load_from_lead_mat(filename, hemi_idx):
     """Convert Lead-DBS input (stored in oss-dbs_parameters.mat) to OSS-DBS v2 format
 
     """
     ls = LeadSettings(filename)
     return ls.make_oss_settings(hemis_idx=int(hemi_idx))
-=======
+
+
 # TODO WIP
 def create_point_analysis(settings):
     """Run a postprocessing analysis on the VCM
@@ -425,5 +416,4 @@
         return np.concatenate(points, axis=0)
     # TODO create lattice / pathway model from input file
 
-    return None
->>>>>>> feaeae57
+    return None