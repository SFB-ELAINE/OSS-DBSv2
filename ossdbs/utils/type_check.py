# Copyright 2023, 2024 Konstantin Butenko, Johannes Reding, Julius Zimmermann
# SPDX-License-Identifier: GPL-3.0-or-later


class TypeChecker:
    """Check types of input dictionary."""

    TYPES = {
        "DielectricModel": {
            "Type": str,
        },
        "Electrodes": list,
        "FailFlag": str,
        "ModelSide": int,
        "CalcAxonActivation": bool,
        "OutOfCore": bool,
<<<<<<< HEAD
        "StimSets": bool,
=======
        "StimSets": {
            "Active": bool,
            "StimSetsFile": (type(None), str),
        },
>>>>>>> 6abb7c15
        "AdaptiveMeshRefinement": bool,
        "PathwayFile": (type(None), str),
        "ActivationThresholdVTA": (type(None), float),
        "Contacts": {"MaxMeshSize": float, "MaxMeshSizeEdge": float},
        "EncapsulationLayer": {
            "Thickness[mm]": (int, float),
            "Material": str,
            "MaxMeshSize": (int, float),
        },
        "EQSMode": bool,
        "FEMOrder": int,
        "MaterialDistribution": {
            "MRIPath": str,
            "DiffusionTensorActive": bool,
            "DTIPath": str,
        },
        "Mesh": {
            "LoadMesh": bool,
            "LoadPath": str,
            "MeshElementOrder": int,
            "MeshingHypothesis": {"Type": str},
            "SaveMesh": bool,
            "SavePath": str,
        },
        "OutputPath": str,
        "BrainRegion": {
            "Center": {
                "x[mm]": (int, float),
                "y[mm]": (int, float),
                "z[mm]": (int, float),
            },
            "Dimension": {
                "x[mm]": (int, float),
                "y[mm]": (int, float),
                "z[mm]": (int, float),
            },
            "Shape": str,
        },
        "Solver": {
            "Type": str,
            "Preconditioner": str,
            "PreconditionerKwargs": dict,
            "MaximumSteps": int,
            "Precision": (int, float),
        },
        "StimulationSignal": {
            "Type": str,
            "Frequency[Hz]": (int, float),
            "PulseWidth[us]": (int, float),
            "PulseTopWidth[us]": (int, float),
            "CounterPulseWidth[us]": (int, float),
            "InterPulseWidth[us]": (int, float),
            "SpectrumMode": str,
            "CounterAmplitude": float,
            "CutoffFrequency": float,
        },
        "PointModel": {
            "Pathway": {"Active": bool, "FileName": str},
            "Lattice": {
                "Center": {
                    "x[mm]": (int, float),
                    "y[mm]": (int, float),
                    "z[mm]": (int, float),
                },
                "Direction": {
                    "x[mm]": (int, float),
                    "y[mm]": (int, float),
                    "z[mm]": (int, float),
                },
                "CollapseVTA": bool,
                "PointDistance[mm]": (int, float),
                "Shape": {"x": int, "y": int, "z": int},
            },
        },
    }

    ELECTRODE_SETTING = {
        "Name": str,
        "Rotation[Degrees]": (int, float),
        "Direction": {
            "x[mm]": (int, float),
            "y[mm]": (int, float),
            "z[mm]": (int, float),
        },
        "TipPosition": {
            "x[mm]": (int, float),
            "y[mm]": (int, float),
            "z[mm]": (int, float),
        },
        "Contacts": list,
    }

    CONTACT_SETTING = {
        "Contact_ID": int,
        "Active": bool,
        "Current[A]": (int, float),
        "Voltage[V]": (int, float),
        "Floating": bool,
        "SurfaceImpedance[Ohmm]": {"real": (int, float), "imag": (int, float)},
    }

    @classmethod
    def check(cls, settings: dict) -> None:
        """Check types in settings dictionary."""
        cls.__check(cls.TYPES, settings)
        cls.__check_electrodes(settings)

    @classmethod
    def __check(cls, target: dict, settings: dict) -> dict:
        for key in [key for key in target.keys() if key in settings.keys()]:
            if isinstance(target[key], dict):
                try:
                    cls.__check(target[key], settings[key])
                except TypeError as e:
                    message = f"['{key}']" + str(e)
                    raise TypeError(message) from None
            else:
                if not isinstance(settings[key], target[key]):
                    message = f"['{key}'] is not of instance {target[key]}"
                    raise TypeError(message)

    @classmethod
    def __check_contacts(cls, contacts: list) -> None:
        for index, contact in enumerate(contacts):
            try:
                cls.__check(cls.CONTACT_SETTING, contact)
            except TypeError as e:
                message = f"['Contacts'][{index}]"
                raise TypeError(message + str(e)) from None

    @classmethod
    def __check_electrodes(cls, settings: dict) -> None:
        for index, electrode in enumerate(settings["Electrodes"]):
            try:
                cls.__check(cls.ELECTRODE_SETTING, electrode)
                cls.__check_contacts(electrode["Contacts"])
            except TypeError as e:
                message = f"['Electrodes'][{index}]"
                raise TypeError(message + str(e)) from None<|MERGE_RESOLUTION|>--- conflicted
+++ resolved
@@ -14,14 +14,10 @@
         "ModelSide": int,
         "CalcAxonActivation": bool,
         "OutOfCore": bool,
-<<<<<<< HEAD
-        "StimSets": bool,
-=======
         "StimSets": {
             "Active": bool,
             "StimSetsFile": (type(None), str),
         },
->>>>>>> 6abb7c15
         "AdaptiveMeshRefinement": bool,
         "PathwayFile": (type(None), str),
         "ActivationThresholdVTA": (type(None), float),
