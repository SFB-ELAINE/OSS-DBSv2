# Copyright 2023, 2024 Konstantin Butenko, Jan Philipp Payonk
# Copyright 2023, 2024 Johannes Reding, Julius Zimmermann
# SPDX-License-Identifier: GPL-3.0-or-later

from .materials import MATERIALS


class Settings:
    """Default settings of OSS-DBS."""

    CUSTOM_SETTING = {
        "BrainRegion": {
            "Center": {"x[mm]": 0, "y[mm]": 0, "z[mm]": 0},
            "Dimension": {"x[mm]": 40, "y[mm]": 40, "z[mm]": 40},
            "Shape": "Ellipsoid",
        }
    }

    ELECTRODE_SETTING = {
        "Name": "BostonScientificVerciseDirected",
        "Rotation[Degrees]": 0.0,
        "Direction": {"x[mm]": 0.0, "y[mm]": 0.0, "z[mm]": 1.0},
        "TipPosition": {"x[mm]": 0.0, "y[mm]": 0.0, "z[mm]": 0.0},
        "Contacts": [],
        "EncapsulationLayer": {},
    }

    CONTACT_SETTING = {
        "Contact_ID": 0,
        "Active": False,
        "Current[A]": 0.0,
        "Voltage[V]": 0.0,
        "Floating": False,
        "SurfaceImpedance[Ohmm]": {"real": 0.0, "imag": 0.0},
        "MaxMeshSize": 1e6,
        "MaxMeshSizeEdge": 1e6,
    }

    ENCAPSULATION_SETTING = {
        "Thickness[mm]": 0.0,
        "Material": "Gray matter",
        "DielectricModel": "ColeCole4",
        "DielectricParameters": None,
        "MaxMeshSize": 1e6,
    }

    SETTING = {
        "Electrodes": [],
        "Surfaces": [],
        "MaterialDistribution": {
            "MRIPath": "",
            "MRIMapping": MATERIALS,
            "DiffusionTensorActive": False,
            "DTIPath": "",
        },
        "DielectricModel": {"Type": "ColeCole4", "CustomParameters": None},
        "Mesh": {
            "LoadMesh": False,
            "LoadPath": "",
            "MeshingHypothesis": {"Type": "Default", "MaxMeshSize": 1e6},
            "MeshSize": {"Edges": {}, "Faces": {}, "Volumes": {}},
            "SaveMesh": False,
            "SavePath": "mesh",
        },
        "EQSMode": False,
        "FEMOrder": 2,
        "StimulationSignal": {
            "Type": "Rectangle",
            "ListOfFrequencies": [130.0],
            "Frequency[Hz]": 130.0,
            "PulseWidth[us]": 60.0,
            "PulseTopWidth[us]": 0.0,
            "CounterPulseWidth[us]": 0.0,
            "InterPulseWidth[us]": 0.0,
            "SpectrumMode": "FullSpectrum",
            "CounterAmplitude": 1.0,  # relative to amplitude given by contact
            "CutoffFrequency": 1e8,
            "CurrentControlled": False,
        },
        "Solver": {
            "Type": "CG",
            "Preconditioner": "bddc",
            "PreconditionerKwargs": {},
            "MaximumSteps": 10000,
            "Precision": 1e-12,
        },
        "PointModel": {
            "Pathway": {"Active": False, "FileName": ""},
            "Lattice": {
                "Active": False,
                "Center": {"x[mm]": 0, "y[mm]": 0, "z[mm]": 0},
                "Shape": {"x": 10, "y": 10, "z": 10},
                "Direction": {"x[mm]": 0, "y[mm]": 0, "z[mm]": 1},
                "PointDistance[mm]": 0.1,
                "CollapseVTA": False,
            },
            "VoxelLattice": {
                "Active": False,
                "Shape": {"x": 10, "y": 10, "z": 10},
                "TimeDomain": False,
            },
        },
        "OutputPath": "Results",
        "ComputeImpedance": False,
        "ExportVTK": False,
        "ExportFrequency": None,
        "ExportElectrode": False,
        "ModelSide": 0,
        "CalcAxonActivation": False,
        "ActivationThresholdVTA": None,
        "FailFlag": "oss",
        "OutOfCore": False,
        "PathwayFile": None,
<<<<<<< HEAD
        "StimSets": False,
=======
        "StimSets": {
            "Active": False,
            "StimSetsFile": None,
        },
>>>>>>> 6abb7c15
        "AdaptiveMeshRefinement": False,
    }

    def __init__(self, partial_settings: dict) -> None:
        self._partial_settings = partial_settings

    def complete_settings(self) -> dict:
        """Complete dictionary provided by user with default settings."""
        settings = self.CUSTOM_SETTING.copy()
        settings.update(self.SETTING.copy())
        self._update(settings, self._partial_settings)
        self._update_electrodes(settings)
        return settings

    def _update(self, target: dict, settings: dict) -> None:
        for key in [key for key in target.keys() if key in settings.keys()]:
            is_dict = False
            if isinstance(target[key], dict):
                # empty dicts yield False
                is_dict = bool(target[key])

            if is_dict:
                self._update(target[key], settings[key])
            else:
                target[key] = settings[key]

    def _update_electrodes(self, settings: dict) -> None:
        for index, electrode in enumerate(settings["Electrodes"]):
            for key, value in self.ELECTRODE_SETTING.items():
                if key not in electrode:
                    settings["Electrodes"][index][key] = value
                if key == "Contacts":
                    contacts = settings["Electrodes"][index][key]
                    self._update_contacts(contacts)
                    settings["Electrodes"][index][key] = contacts
            for key, value in self.ENCAPSULATION_SETTING.items():
                if key not in settings["Electrodes"][index]["EncapsulationLayer"]:
                    settings["Electrodes"][index]["EncapsulationLayer"][key] = value

    def _update_contacts(self, contacts: list) -> None:
        for index, contact in enumerate(contacts):
            for key, value in self.CONTACT_SETTING.items():
                if key not in contact:
                    contacts[index][key] = value<|MERGE_RESOLUTION|>--- conflicted
+++ resolved
@@ -111,14 +111,10 @@
         "FailFlag": "oss",
         "OutOfCore": False,
         "PathwayFile": None,
-<<<<<<< HEAD
-        "StimSets": False,
-=======
         "StimSets": {
             "Active": False,
             "StimSetsFile": None,
         },
->>>>>>> 6abb7c15
         "AdaptiveMeshRefinement": False,
     }
 
