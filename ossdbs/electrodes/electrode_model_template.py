--- conflicted
+++ resolved
@@ -58,9 +58,6 @@
         self._encapsulation_thickness = 0.0
         self._index = 0
 
-<<<<<<< HEAD
-        pass
-
     def parameter_check(self):
         """Check electrode parameters."""
         # Check to ensure that all parameters are at least 0
@@ -68,8 +65,6 @@
             if param < 0:
                 raise ValueError("Parameter values cannot be less than zero")
 
-=======
->>>>>>> 2e457517
     @property
     def n_contacts(self) -> int:
         """Returns number of contacts."""
@@ -123,14 +118,6 @@
         return self._encapsulation_geometry
 
     @abstractmethod
-<<<<<<< HEAD
-=======
-    def parameter_check(self):
-        """Check parameters."""
-        pass
-
-    @abstractmethod
->>>>>>> 2e457517
     def _construct_geometry(self) -> netgen.libngpy._NgOCC.TopoDS_Shape:
         pass
 
@@ -145,11 +132,7 @@
 
         Parameters
         ----------
-<<<<<<< HEAD
         boundaries : dict
-=======
-        boundaries: dict
->>>>>>> 2e457517
             {'Body': 'body_name',
              'Contact_1': 'contact_name',
              'Contact_2': ...}
@@ -175,11 +158,7 @@
 
     @property
     def index(self) -> int:
-<<<<<<< HEAD
         """Index of electrode, relevant if multiple electrodes used."""
-=======
-        """Electrode index."""
->>>>>>> 2e457517
         return self._index
 
     @index.setter
