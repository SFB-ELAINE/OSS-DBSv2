--- conflicted
+++ resolved
@@ -10,16 +10,15 @@
 
 
 @dataclass
-<<<<<<< HEAD
-class DixiSEEG10Parameters:
-    """Electrode geometry parameters."""
-
+class DixiSEEGParameters:
+    """Parameters for Dixi electrodes."""
     # dimensions [mm]
     tip_length: float
     contact_length: float
     contact_spacing: float
     lead_diameter: float
     total_length: float
+    n_contacts: int
 
     def get_center_first_contact(self) -> float:
         """Returns distance between electrode tip and center of first contact."""
@@ -27,11 +26,11 @@
 
     def get_distance_l1_l4(self) -> float:
         """Returns distance between first level contact and fourth level contact."""
-        return 9 * (self.contact_length + self.contact_spacing)
+        return 3 * (self.contact_length + self.contact_spacing)
 
 
-class DixiSEEG10Model(ElectrodeModel):
-    """Dixi Microtechniques SEEG10 electrode.
+class DixiSEEGModel(ElectrodeModel):
+    """Dixi Microtechniques SEEG electrode.
 
     Attributes
     ----------
@@ -48,7 +47,31 @@
         Position vector (x,y,z) of electrode tip.
     """
 
-    _n_contacts = 10
+    _n_contacts = None  # set to actual value for each electrode
+
+    def __init__(
+        self,
+        parameters: DixiSEEGParameters,
+        rotation: float = 0,
+        direction: tuple = (0, 0, 1),
+        position: tuple = (0, 0, 0),
+    ) -> None:
+        # set number of contacts
+        self._n_contacts = parameters.n_contacts
+        # set all other parameters
+        super().__init__(parameters, rotation, direction, position)
+
+    def parameter_check(self):
+        """Check electrode parameters."""
+        # ensure that all parameters are at least 0
+        for param in asdict(self._parameters).values():
+            if param < 0:
+                raise ValueError("Parameter values cannot be less than zero")
+        # check that number of contacts has been set correctly
+        if not isinstance(self.n_contacts, int):
+            raise ValueError(
+                "The number of contacts has to be supplied as an integer value."
+            )
 
     def _construct_encapsulation_geometry(
         self, thickness: float
@@ -107,167 +130,6 @@
         contact_cyl = occ.Cylinder(p=(0, 0, 0), d=direction, r=radius, h=height)
 
         contacts = []
-        for count in range(self._n_contacts):
-            name = self._boundaries[f"Contact_{count + 1}"]
-            contact.bc(name)
-
-            max_edge = get_highest_edge(contact)
-            # Only name edge with the max z value for contact_1
-            max_edge.name = name
-
-            # first contact is different from others
-            if count == 0:
-                distance = (
-                    self._parameters.contact_length + self._parameters.contact_spacing
-                )
-                contacts.append(contact)
-                contact = contact_cyl
-            else:
-                min_edge = get_lowest_edge(contact)
-                min_edge.name = name
-                vector = tuple(np.array(self._direction) * distance)
-                contacts.append(contact.Move(vector))
-                distance += (
-                    self._parameters.contact_length + self._parameters.contact_spacing
-                )
-
-        return occ.Glue(contacts)
-
-
-@dataclass
-class DixiSEEG15Parameters:
-    """Electrode geometry parameters."""
-
-=======
-class DixiSEEGParameters:
-    """Parameters for Dixi electrodes."""
-
->>>>>>> 2e457517
-    # dimensions [mm]
-    tip_length: float
-    contact_length: float
-    contact_spacing: float
-    lead_diameter: float
-    total_length: float
-    n_contacts: int
-
-    def get_center_first_contact(self) -> float:
-        """Returns distance between electrode tip and center of first contact."""
-        return 0.5 * self.contact_length
-
-    def get_distance_l1_l4(self) -> float:
-        """Returns distance between first level contact and fourth level contact."""
-        return 3 * (self.contact_length + self.contact_spacing)
-
-
-class DixiSEEGModel(ElectrodeModel):
-    """Dixi Microtechniques SEEG electrode.
-
-    Attributes
-    ----------
-    parameters : DixiSEEGParameters
-        Parameters for Dixi Microtechniques SEEG electrode geometry.
-
-    rotation : float
-        Rotation angle in degree of electrode.
-
-    direction : tuple
-        Direction vector (x,y,z) of electrode.
-
-    position : tuple
-        Position vector (x,y,z) of electrode tip.
-    """
-
-    _n_contacts = None  # set to actual value for each electrode
-
-    def __init__(
-        self,
-        parameters: DixiSEEGParameters,
-        rotation: float = 0,
-        direction: tuple = (0, 0, 1),
-        position: tuple = (0, 0, 0),
-    ) -> None:
-        # set number of contacts
-        self._n_contacts = parameters.n_contacts
-        # set all other parameters
-        super().__init__(parameters, rotation, direction, position)
-
-<<<<<<< HEAD
-=======
-    def parameter_check(self):
-        """Check parameters."""
-        # to ensure that all parameters are at least 0
-        for param in asdict(self._parameters).values():
-            if param < 0:
-                raise ValueError("Parameter values cannot be less than zero")
-        # check that number of contacts has been set correctly
-        if not isinstance(self.n_contacts, int):
-            raise ValueError(
-                "The number of contacts has to be supplied as an integer value."
-            )
-
->>>>>>> 2e457517
-    def _construct_encapsulation_geometry(
-        self, thickness: float
-    ) -> netgen.libngpy._NgOCC.TopoDS_Shape:
-        """Generate geometry of encapsulation layer around electrode.
-
-        Parameters
-        ----------
-        thickness : float
-            Thickness of encapsulation layer.
-
-        Returns
-        -------
-        netgen.libngpy._NgOCC.TopoDS_Shape
-        """
-        center = tuple(np.array(self._direction) * self._parameters.lead_diameter * 0.5)
-        radius = self._parameters.lead_diameter * 0.5 + thickness
-        height = self._parameters.total_length - self._parameters.tip_length
-        tip = occ.Sphere(c=center, r=radius)
-        lead = occ.Cylinder(p=center, d=self._direction, r=radius, h=height)
-        encapsulation = tip + lead
-        encapsulation.bc("EncapsulationLayerSurface")
-        encapsulation.mat("EncapsulationLayer")
-        return encapsulation.Move(v=self._position) - self.geometry
-
-    def _construct_geometry(self) -> netgen.libngpy._NgOCC.TopoDS_Shape:
-        contacts = self.__contacts()
-        # TODO check
-        electrode = netgen.occ.Glue([self.__body() - contacts, contacts])
-        return electrode.Move(v=self._position)
-
-    def __body(self) -> netgen.libngpy._NgOCC.TopoDS_Shape:
-        radius = self._parameters.lead_diameter * 0.5
-        center = tuple(np.array(self._direction) * radius)
-        tip = occ.Sphere(c=center, r=radius)
-        height = self._parameters.total_length - self._parameters.tip_length
-        lead = occ.Cylinder(p=center, d=self._direction, r=radius, h=height)
-        body = tip + lead
-        body.bc(self._boundaries["Body"])
-        return body
-
-    def __contacts(self) -> netgen.libngpy._NgOCC.TopoDS_Shape:
-        radius = self._parameters.lead_diameter * 0.5
-        direction = self._direction
-
-        center = tuple(np.array(direction) * radius)
-        # define half space at tip_center
-<<<<<<< HEAD
-        # to construct a hemsiphere as part of the contact tip
-=======
-        # to construct a hemisphere as part of the contact tip
->>>>>>> 2e457517
-        half_space = netgen.occ.HalfSpace(p=center, n=direction)
-        contact_tip = occ.Sphere(c=center, r=radius) * half_space
-        h_pt2 = self._parameters.contact_length - radius
-        contact_pt2 = occ.Cylinder(p=center, d=direction, r=radius, h=h_pt2)
-        # defining first contact
-        contact = contact_tip + contact_pt2
-        height = self._parameters.contact_length
-        contact_cyl = occ.Cylinder(p=(0, 0, 0), d=direction, r=radius, h=height)
-
-        contacts = []
         for count in range(self._parameters.n_contacts):
             name = self._boundaries[f"Contact_{count + 1}"]
             contact.bc(name)
