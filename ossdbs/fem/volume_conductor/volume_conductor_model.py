--- conflicted
+++ resolved
@@ -446,31 +446,9 @@
         """
         frequency_indices = self.signal.frequencies / self.signal.base_frequency
         frequency_indices = frequency_indices.astype(np.uint16)
-<<<<<<< HEAD
-        result_in_time = np.zeros(shape=(n_lattice_points, len(tmp_freq_domain)))
 
         if n_lattice_points == 0:
-            raise ValueError(
-                "No lattice points to process."
-            )
-        
-        # go through points in lattice
-        for point_idx in range(n_lattice_points):
-            # write frequencies
-            for idx, idx_freq in enumerate(frequency_indices):
-                # write frequencies but skip last frequency for odd signal
-                if idx_freq == len(self.signal.frequencies):
-                    if self.signal.signal_length % 2 == 1:
-                        tmp_freq_domain[idx_freq] = freq_domain_signal[idx, point_idx]
-                else:
-                    tmp_freq_domain[idx_freq] = freq_domain_signal[idx, point_idx]
-                # reverse order for negative frequencies
-                if idx > 0:
-                    tmp_freq_domain[len(tmp_freq_domain) - idx_freq] = np.conjugate(
-                        freq_domain_signal[idx, point_idx]
-                    )
-=======
->>>>>>> f325df09
+            raise ValueError("No lattice points to process.")
 
         # For even signals, highest frequency is not in positive frequencies
         positive_freqs_part = freq_domain_signal
